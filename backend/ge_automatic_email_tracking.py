--- conflicted
+++ resolved
@@ -103,48 +103,29 @@
         left_values = pd.Series(0, index=df_chart.index)
         colors = ['#2ecc71', '#f1c40f', '#e74c3c']
         labels = ['Completed', 'Pending', 'Past Due']
-<<<<<<< HEAD
-        
-=======
-
->>>>>>> ba2e3271
-        bars = []
+        
         for column, color, label in zip(['Completed', 'Pending', 'Past Due'], colors, labels):
             bar = ax.barh(range(len(df_chart)), df_chart[column], left=left_values, 
                          color=color, label=label)
             bars.append(bar)
             left_values += df_chart[column]
-
-        ax.set_yticks(range(len(df_chart)))
-        ax.set_yticklabels(df_chart['Supervisor'])
-
-        total_width = df_chart[['Completed', 'Pending', 'Past Due']].sum(axis=1).max()
-        
-<<<<<<< HEAD
-        ax.set_yticks(range(len(df_chart)))
-        ax.set_yticklabels(df_chart['Supervisor'])
-
-        total_width = df_chart[['Completed', 'Pending', 'Past Due']].sum(axis=1).max()
-
-        # Customise chart
-        ax.set_title('Task Status by Supervisor', pad=50)
-=======
-        # Customise chart
-        ax.set_title('Task Progress by Supervisor', pad=50)
->>>>>>> ba2e3271
-        ax.legend(bbox_to_anchor=(0.5, 1.02), loc='lower center', ncol=3)
-        ax.grid(True, axis='x', linestyle='--', alpha=0.7)
-        for idx, row in df_chart.iterrows():
-            y_pos = list(df_chart.index).index(idx) # Get the correct y position after sorting
-            text = f"{int(row['Completed'])} | {int(row['Pending'])} | {int(row['Past Due'])}"
-            ax.text(total_width * 1.02, y_pos, text, va='center', ha='left', fontsize=9)
-<<<<<<< HEAD
-        
-=======
-
->>>>>>> ba2e3271
-        plt.xlim(0, total_width * 1.2)
-        ax.axvline(x=total_width, color='gray', linestyle='--', linewidth=0.8) # Vertical line to separate chart from labels
+        
+        # Customize chart
+        ax.set_title('Task Status by Supervisor', pad=20, fontsize=14)
+        ax.legend(bbox_to_anchor=(0.5, -0.15), loc='upper center', ncol=3)
+        ax.grid(True, axis='x', alpha=0.3)
+        
+        # Add value labels
+        for i in range(len(df_chart)):
+            x_pos = 0
+            for column in ['Completed', 'Pending', 'Past Due']:
+                value = df_chart[column].iloc[i]
+                if value > 0:
+                    x_pos += value/2
+                    ax.text(x_pos, i, f'{value:.1f}%', 
+                           ha='center', va='center')
+                    x_pos += value/2
+        
         plt.tight_layout()
         
         # Save to bytes
@@ -177,9 +158,8 @@
             <p><strong>Completed:</strong> {int(data['completed'])} ({data['completion_rate']:.2f}%)</p>
             <p><strong>Pending:</strong> {int(data['pending'])}</p>
             <p><strong>Past Due:</strong> {int(data['past_due'])}</p>
-        </div>
-        
-<<<<<<< HEAD
+        """
+        
         # Full HTML template with custom styling
         return f"""
         <html>
@@ -193,7 +173,7 @@
             </div>
             
             <p>{email_template['action']}</p>
-            <p>The chart below shows the current status of your team and others:</p>
+            <p>The chart below shows the current status:</p>
             <img src="cid:task_chart" style="max-width: 100%; height: auto;">
             
             <p style="margin-top: 20px;">{email_template['closing']}</p>
@@ -206,18 +186,7 @@
 
 
 # Test without actual email sending
-# DEV_MODE = os.getenv('DEV_MODE', 'False').lower() == 'true'
-=======
-        <p>Please ensure your team completes any pending or past due tasks by this Friday.</p>
-        <p>The chart below shows the current status of your team and others:</p>
-        <img src="cid:task_chart" style="max-width: 100%; height: auto;">
-        <p> Please inform us if you have any question or enquiry. </p>
-        
-        <p>Best regards,<br>HR Team</p>
-    </body>
-    </html>
-    """
->>>>>>> ba2e3271
+DEV_MODE = os.getenv('DEV_MODE', 'False').lower() == 'true'
 
 
 def send_email(recipient: str, subject: str, content: str, chart: bytes) -> bool:
@@ -310,7 +279,6 @@
 
 
 def main(data):
-<<<<<<< HEAD
     try:
         if data is not None:
             success_count, failure_count = process_supervisors(data)
@@ -324,10 +292,7 @@
         return 0, 0
     
 
-def run_scheduled_job(data: Optional[pd.DataFrame] = None) -> Tuple[int, int]:
-    """Run the email processing job."""
-=======
->>>>>>> ba2e3271
+def main(data):
     try:
         if data is not None:
             success_count, failure_count = process_supervisors(data)
@@ -354,16 +319,11 @@
     except Exception as e:
         logger.error(f"Error in scheduled job: {str(e)}")
         return 0, 0
-    
+
 
 # Remove the scheduling logic in case of running the script manually or immediately
 # Schedule the job to run daily at a specific time
 #schedule.every().monday.at("14:45").do(run_scheduled_job)
-
-# Remove the scheduling logic in case of running the script manually or immediately
-# Schedule the job to run daily at a specific time
-#schedule.every().monday.at("14:45").do(run_scheduled_job)
-
 
 if __name__ == "__main__":
     try:
